/*
 * Copyright 2018 Google LLC
 *
 * Licensed under the Apache License, Version 2.0 (the "License");
 * you may not use this file except in compliance with the License.
 * You may obtain a copy of the License at
 *
 *     https://www.apache.org/licenses/LICENSE-2.0
 *
 * Unless required by applicable law or agreed to in writing, software
 * distributed under the License is distributed on an "AS IS" BASIS,
 * WITHOUT WARRANTIES OR CONDITIONS OF ANY KIND, either express or implied.
 * See the License for the specific language governing permissions and
 * limitations under the License.
 */

buildscript {
    // Define versions in a single place
    ext {
        // Sdk and tools
        compileSdkVersion = 28
        minSdkVersion = 19
        targetSdkVersion = 28

        // App dependencies
        constraintLayoutVersion = '2.0.0-alpha4'
        coreTestingVersion = '2.0.0'
        coroutinesVersion = "1.1.1"
        espressoVersion = '3.1.0-alpha4'
        glideVersion = '4.9.0'
        gradleVersion = '3.4.0'
        gsonVersion = '2.8.2'
        junitVersion = '4.12'
        kotlinVersion = '1.3.30'
        ktlintVersion = '0.30.0'
        ktxVersion = '1.0.1'
        lifecycleVersion = '2.1.0-alpha04'
        materialVersion = '1.0.0'
<<<<<<< HEAD
        navigationVersion = '2.0.0'
        recyclerViewVersion = '1.1.0-alpha04'
        recyclerViewSelectionVersion = '1.0.0'
        roomVersion = '2.1.0-alpha06'
=======
        navigationVersion = '2.0.0-rc02'
        recyclerViewVersion = '1.0.0'
        recyclerViewSelectionVersion = '1.0.0'
        roomVersion = '2.1.0-alpha04'
>>>>>>> 19d581f6
        runnerVersion = '1.0.1'
        supportLibraryVersion = '1.1.0-alpha04'
        uiAutomatorVersion = '2.2.0'
        workVersion = '2.0.1'
    }

    repositories {
        google()
        jcenter()
    }

    dependencies {
        classpath "com.android.tools.build:gradle:$gradleVersion"
        classpath "org.jetbrains.kotlin:kotlin-gradle-plugin:$kotlinVersion"
        classpath "androidx.navigation:navigation-safe-args-gradle-plugin:$navigationVersion"
    }
}

plugins {
    id "com.diffplug.gradle.spotless" version "3.13.0"
}

allprojects {
    repositories {
        google()
        jcenter()
    }
}

spotless {
    kotlin {
        target "**/*.kt"
        ktlint(ktlintVersion)
    }
}<|MERGE_RESOLUTION|>--- conflicted
+++ resolved
@@ -36,17 +36,10 @@
         ktxVersion = '1.0.1'
         lifecycleVersion = '2.1.0-alpha04'
         materialVersion = '1.0.0'
-<<<<<<< HEAD
         navigationVersion = '2.0.0'
         recyclerViewVersion = '1.1.0-alpha04'
-        recyclerViewSelectionVersion = '1.0.0'
+        recyclerViewSelectionVersion = '1.1.0-alpha01'
         roomVersion = '2.1.0-alpha06'
-=======
-        navigationVersion = '2.0.0-rc02'
-        recyclerViewVersion = '1.0.0'
-        recyclerViewSelectionVersion = '1.0.0'
-        roomVersion = '2.1.0-alpha04'
->>>>>>> 19d581f6
         runnerVersion = '1.0.1'
         supportLibraryVersion = '1.1.0-alpha04'
         uiAutomatorVersion = '2.2.0'
